--- conflicted
+++ resolved
@@ -4,18 +4,20 @@
 This module is meant to run JupyterLab in a headless browser, making sure
 the application launches and starts up without errors.
 """
+import asyncio
 from concurrent.futures import ThreadPoolExecutor
+import inspect
 import logging
 from os import path as osp
 import os
 import shutil
 import sys
-import subprocess
 
 from tornado.ioloop import IOLoop
-from jupyter_server.serverapp import flags, aliases, ServerApp
-from jupyter_server.utils import urljoin, pathname2url
-from traitlets import Bool, Dict
+from tornado.iostream import StreamClosedError
+from notebook.notebookapp import flags, aliases
+from notebook.utils import urljoin, pathname2url
+from traitlets import Bool
 
 from .labapp import LabApp, get_app_dir
 from .tests.test_app import TestEnv
@@ -45,11 +47,11 @@
         self.errored = False
 
     def filter(self, record):
-        # known startup error message
-        if 'paste' in record.msg:
-            return
-        # handle known shutdown message
-        if 'Stream is closed' in record.msg:
+        # Handle known StreamClosedError from Tornado
+        # These occur when we forcibly close Websockets or
+        # browser connections during the test.
+        # https://github.com/tornadoweb/tornado/issues/2834
+        if hasattr(record, 'exc_info') and isinstance(record.exc_info[1], StreamClosedError):
             return
         return super().filter(record)
 
@@ -59,54 +61,33 @@
 
 
 def run_test(app, func):
+    """Synchronous entry point to run a test function.
+    func is a function that accepts an app url as a parameter and returns a result.
+    func can be synchronous or asynchronous.  If it is synchronous, it will be run
+    in a thread, so asynchronous is preferred.
+    """
+    IOLoop.current().spawn_callback(run_test_async, app, func)
+
+
+async def run_test_async(app, func):
     """Run a test against the application.
     func is a function that accepts an app url as a parameter and returns a result.
+    func can be synchronous or asynchronous.  If it is synchronous, it will be run
+    in a thread, so asynchronous is preferred.
     """
     handler = LogErrorHandler()
+    app.log.addHandler(handler)
 
     env_patch = TestEnv()
     env_patch.start()
 
-    def finished(future):
-        try:
-            result = future.result()
-        except Exception as e:
-            app.log.error(str(e))
-        app.log.info('Stopping server...')
-        app.stop()
-        if handler.errored:
-            app.log.critical('Exiting with 1 due to errors')
-            result = 1
-        elif result != 0:
-            app.log.critical('Exiting with %s due to errors' % result)
-        else:
-            app.log.info('Exiting normally')
-            result = 0
-
-        try:
-            app.http_server.stop()
-            app.io_loop.stop()
-            env_patch.stop()
-            os._exit(result)
-        except Exception as e:
-            self.log.error(str(e))
-            if 'Stream is closed' in str(e):
-                os._exit(result)
-            os._exit(1)
-
     # The entry URL for browser tests is different in notebook >= 6.0,
     # since that uses a local HTML file to point the user at the app.
-    if hasattr(app, 'browser_open_file'):        
+    if hasattr(app, 'browser_open_file'):
         url = urljoin('file:', pathname2url(app.browser_open_file))
     else:
         url = app.display_url
 
-<<<<<<< HEAD
-    app.log.addHandler(handler)
-    pool = ThreadPoolExecutor()
-    future = pool.submit(func, url)
-    IOLoop.current().add_future(future, finished)
-=======
     # Allow a synchronous function to be passed in.
     if inspect.iscoroutinefunction(func):
         test = func(url)
@@ -150,19 +131,18 @@
             **kwargs)
 
     return await proc.communicate()
->>>>>>> d36b7e07
 
 
-def run_browser(url):
+async def run_browser(url):
     """Run the browser test and return an exit code.
     """
     target = osp.join(get_app_dir(), 'browser_test')
     if not osp.exists(osp.join(target, 'node_modules')):
         os.makedirs(target)
-        subprocess.call(["jlpm", "init", "-y"], cwd=target)
-        subprocess.call(["jlpm", "add", "puppeteer"], cwd=target)
+        await run_async_process(["jlpm", "init", "-y"], cwd=target)
+        await run_async_process(["jlpm", "add", "puppeteer@^2"], cwd=target)
     shutil.copy(osp.join(here, 'chrome-test.js'), osp.join(target, 'chrome-test.js'))
-    return subprocess.check_call(["node", "chrome-test.js", url], cwd=target)
+    await run_async_process(["node", "chrome-test.js", url], cwd=target)
 
 
 class BrowserApp(LabApp):
