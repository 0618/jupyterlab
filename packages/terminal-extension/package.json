--- conflicted
+++ resolved
@@ -36,24 +36,15 @@
     "watch": "tsc -b --watch"
   },
   "dependencies": {
-<<<<<<< HEAD
-    "@jupyterlab/application": "^1.0.2",
-    "@jupyterlab/apputils": "^1.0.2",
-    "@jupyterlab/coreutils": "^3.0.0",
-    "@jupyterlab/launcher": "^1.0.2",
-    "@jupyterlab/mainmenu": "^1.0.2",
-    "@jupyterlab/running": "^1.0.2",
-    "@jupyterlab/services": "^4.0.2",
-    "@jupyterlab/terminal": "^1.0.2",
-    "@phosphor/algorithm": "^1.1.3",
-=======
     "@jupyterlab/application": "^1.1.0-alpha.1",
     "@jupyterlab/apputils": "^1.1.0-alpha.1",
     "@jupyterlab/coreutils": "^3.1.0-alpha.1",
     "@jupyterlab/launcher": "^1.1.0-alpha.1",
     "@jupyterlab/mainmenu": "^1.1.0-alpha.1",
     "@jupyterlab/terminal": "^1.1.0-alpha.1",
->>>>>>> 5b4c48f0
+    "@jupyterlab/running": "^1.0.2",
+    "@jupyterlab/services": "^4.0.2",
+    "@phosphor/algorithm": "^1.1.3",
     "@phosphor/widgets": "^1.8.0"
   },
   "devDependencies": {
