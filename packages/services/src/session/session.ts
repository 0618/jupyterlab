--- conflicted
+++ resolved
@@ -3,13 +3,7 @@
 
 import { IIterator } from '@lumino/algorithm';
 
-<<<<<<< HEAD
-import { IDisposable, IObservableDisposable } from '@phosphor/disposable';
-=======
-import { JSONObject } from '@lumino/coreutils';
-
-import { IDisposable } from '@lumino/disposable';
->>>>>>> 19b3d00f
+import { IDisposable, IObservableDisposable } from '@lumino/disposable';
 
 import { ISignal } from '@lumino/signaling';
 
